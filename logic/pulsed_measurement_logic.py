--- conflicted
+++ resolved
@@ -84,7 +84,7 @@
     sigMeasurementRunningUpdated = QtCore.Signal(bool, bool)
     sigPulserRunningUpdated = QtCore.Signal(bool)
     sigFastCounterSettingsUpdated = QtCore.Signal(float, float)
-    sigPulseSequenceSettingsUpdated = QtCore.Signal(np.ndarray, int, float, list, bool, str)
+    sigPulseSequenceSettingsUpdated = QtCore.Signal(np.ndarray, int, float, list, bool)
     sigPulseGeneratorSettingsUpdated = QtCore.Signal(float, str, dict, bool)
     sigUploadAssetComplete = QtCore.Signal(str)
     sigUploadedAssetsUpdated = QtCore.Signal(list)
@@ -117,7 +117,6 @@
         self.sequence_length_s = 100e-6
         self.loaded_asset_name = ''
         self.alternating = False
-        self.second_plot_type = 'FFT'
 
         # Pulse generator parameters
         self.current_channel_config_name = ''
@@ -252,7 +251,7 @@
                                                 self.fast_counter_record_length)
         self.sigPulseSequenceSettingsUpdated.emit(self.controlled_vals,
                                                   self.number_of_lasers, self.sequence_length_s,
-                                                  self.laser_ignore_list, self.alternating, self.second_plot_type)
+                                                  self.laser_ignore_list, self.alternating)
         self.sigPulseGeneratorSettingsUpdated.emit(self.sample_rate,
                                                    self.current_channel_config_name,
                                                    self.analogue_amplitude, self.interleave_on)
@@ -328,12 +327,12 @@
         return self.fast_counter_binwidth, self.fast_counter_record_length
 
     def set_pulse_sequence_properties(self, controlled_vals, number_of_lasers,
-                                      sequence_length_s, laser_ignore_list, is_alternating, second_plot_type='FFT'):
+                                      sequence_length_s, laser_ignore_list, is_alternating):
         if len(controlled_vals) < 1:
             self.log.error('Tried to set empty controlled variables array. This can not work.')
             self.sigPulseSequenceSettingsUpdated.emit(self.controlled_vals,
                                                       self.number_of_lasers, self.sequence_length_s,
-                                                      self.laser_ignore_list, self.alternating, self.second_plot_type)
+                                                      self.laser_ignore_list, self.alternating)
             return self.controlled_vals, self.number_of_lasers, self.sequence_length_s, \
                    self.laser_ignore_list, self.alternating
 
@@ -358,16 +357,15 @@
         self.sequence_length_s = sequence_length_s
         self.laser_ignore_list = laser_ignore_list
         self.alternating = is_alternating
-        self.second_plot_type = second_plot_type
         if self.fast_counter_gated:
             self.set_fast_counter_settings(self.fast_counter_binwidth,
                                            self.fast_counter_record_length)
         # emit update signal for master (GUI or other logic module)
         self.sigPulseSequenceSettingsUpdated.emit(self.controlled_vals,
                                                   self.number_of_lasers, self.sequence_length_s,
-                                                  self.laser_ignore_list, self.alternating, self.second_plot_type)
+                                                  self.laser_ignore_list, self.alternating)
         return self.controlled_vals, self.number_of_lasers, self.sequence_length_s, \
-               self.laser_ignore_list, self.alternating, self.second_plot_type
+               self.laser_ignore_list, self.alternating
 
     def get_fastcounter_constraints(self):
         """ Request the constrains from the hardware, in order to pass them
@@ -1251,32 +1249,15 @@
     def _compute_second_plot(self):
         """ Computing the fourier transform of the data. """
 
-<<<<<<< HEAD
-        print(self.second_plot_type)
-        if self.second_plot_type == 'Delta':
-            self.signal_fft_x = self.signal_plot_x
-            self.signal_fft_y = self.signal_plot_y - self.signal_plot_y2
-            self.signal_fft_y2 = self.signal_plot_y2 - self.signal_plot_y
-=======
         if self.second_plot_type == 'Delta':
             self.signal_second_plot_x = self.signal_plot_x
             self.signal_second_plot_y = self.signal_plot_y - self.signal_plot_y2
             self.signal_second_plot_y2 = self.signal_plot_y2 - self.signal_plot_y
->>>>>>> 55288a05
         else:
             # Do sanity checks:
             if len(self.signal_plot_x) < 2:
                 self.log.debug('FFT of measurement could not be calculated. Only '
                                'one data point.')
-<<<<<<< HEAD
-                self.signal_fft_x = np.zeros(1)
-                self.signal_fft_y = np.zeros(1)
-                self.signal_fft_y2 = np.zeros(1)
-                return
-
-            if self.alternating:
-                x_val_dummy, self.signal_fft_y2 = units.compute_ft(
-=======
                 self.signal_second_plot_x = np.zeros(1)
                 self.signal_second_plot_y = np.zeros(1)
                 self.signal_second_plot_y2 = np.zeros(1)
@@ -1284,16 +1265,11 @@
 
             if self.alternating:
                 x_val_dummy, self.signal_second_plot_y2 = units.compute_ft(
->>>>>>> 55288a05
                     self.signal_plot_x,
                     self.signal_plot_y2,
                     zeropad_num=0)
 
-<<<<<<< HEAD
-            self.signal_fft_x, self.signal_fft_y = units.compute_ft(
-=======
             self.signal_second_plot_x, self.signal_second_plot_y = units.compute_ft(
->>>>>>> 55288a05
                 self.signal_plot_x,
                 self.signal_plot_y,
                 zeropad_num=self.zeropad,
