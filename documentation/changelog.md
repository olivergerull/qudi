--- conflicted
+++ resolved
@@ -43,11 +43,8 @@
 * Add a copy-paste config option to the docstrings of all current qudi hardware modules.
 * **Pulsed 3.0:**\
     _A truckload of changes regarding all pulsed measurement related modules_
-<<<<<<< HEAD
     * It is now possible to select no or analogue laser channels. In this case, the relevant block element gets marked as laser.
-=======
     * Adding the possibility to reliably add flags to sequence steps and making them selectable in the GUI.
->>>>>>> b6d514c9
     * Bug fix for waveform generation larger than ~2 GSamples
     * Added chirp function to available analog shapes in pulsed measurements
     * Tab order in pulsed measurement GUI is now more useful
